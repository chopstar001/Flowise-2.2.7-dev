--- conflicted
+++ resolved
@@ -1,37 +1,17 @@
 import { defineConfig } from 'vite'
 import react from '@vitejs/plugin-react'
-import { VitePWA } from 'vite-plugin-pwa'
 import { resolve } from 'path'
 import dotenv from 'dotenv'
 
 dotenv.config()
 
 export default defineConfig({
+    plugins: [react()],
     resolve: {
         alias: {
             '@': resolve(__dirname, 'src')
         }
     },
-<<<<<<< HEAD
-    plugins: [
-        react(),
-        VitePWA({
-            manifest: {
-                name: 'FlowiseAI - Build LLMs Apps Easily',
-                short_name: 'Flowise',
-                theme_color: '#00000000',
-                icons: [
-                    {
-                        src: '/public/favicon-32x32.png',
-                        sizes: '512x512',
-                        type: 'image/png',
-                        purpose: 'any maskable'
-                    }
-                ]
-            }
-        })
-    ]
-=======
     root: resolve(__dirname),
     build: {
         outDir: './build'
@@ -40,5 +20,4 @@
         open: true,
         port: process.env.VITE_PORT ?? 8080
     }
->>>>>>> 4e3f219e
 })