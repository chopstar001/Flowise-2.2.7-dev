{
    "name": "flowise-components",
    "version": "1.3.4",
    "description": "Flowiseai Components",
    "main": "dist/src/index",
    "types": "dist/src/index.d.ts",
    "scripts": {
        "build": "tsc && gulp",
        "dev": "tsc --watch"
    },
    "keywords": [],
    "homepage": "https://flowiseai.com",
    "author": {
        "name": "Henry Heng",
        "email": "henryheng@flowiseai.com"
    },
    "license": "SEE LICENSE IN LICENSE.md",
    "dependencies": {
        "@aws-sdk/client-dynamodb": "^3.360.0",
        "@dqbd/tiktoken": "^1.0.7",
        "@getzep/zep-js": "^0.6.3",
        "@google-ai/generativelanguage": "^0.2.1",
        "@huggingface/inference": "^2.6.1",
        "@notionhq/client": "^2.2.8",
        "@opensearch-project/opensearch": "^1.2.0",
        "@pinecone-database/pinecone": "^0.0.14",
        "@qdrant/js-client-rest": "^1.2.2",
        "@supabase/supabase-js": "^2.29.0",
        "@types/js-yaml": "^4.0.5",
        "@types/jsdom": "^21.1.1",
        "@zilliz/milvus2-sdk-node": "^2.2.24",
        "apify-client": "^2.7.1",
        "axios": "^0.27.2",
        "cheerio": "^1.0.0-rc.12",
        "chromadb": "^1.5.3",
        "cohere-ai": "^6.2.0",
        "d3-dsv": "2",
        "dotenv": "^16.0.0",
        "express": "^4.17.3",
        "faiss-node": "^0.2.2",
        "form-data": "^4.0.0",
        "google-auth-library": "^9.0.0",
        "graphql": "^16.6.0",
        "html-to-text": "^9.0.5",
<<<<<<< HEAD
        "langchain": "^0.0.147",
=======
        "langchain": "^0.0.145",
        "langfuse-langchain": "^1.0.14-alpha.0",
        "langsmith": "^0.0.32",
>>>>>>> 0c71e62c
        "linkifyjs": "^4.1.1",
        "mammoth": "^1.5.1",
        "moment": "^2.29.3",
        "mysql2": "^3.5.1",
        "node-fetch": "^2.6.11",
        "node-html-markdown": "^1.3.0",
        "notion-to-md": "^3.1.1",
        "pdf-parse": "^1.1.1",
        "pdfjs-dist": "^3.7.107",
        "pg": "^8.11.2",
        "playwright": "^1.35.0",
        "puppeteer": "^20.7.1",
        "pyodide": ">=0.21.0-alpha.2",
        "redis": "^4.6.7",
        "replicate": "^0.12.3",
        "srt-parser-2": "^1.2.3",
        "vm2": "^3.9.19",
        "weaviate-ts-client": "^1.1.0",
        "ws": "^8.9.0"
    },
    "devDependencies": {
        "@types/gulp": "4.0.9",
        "@types/node-fetch": "2.6.2",
        "@types/pg": "^8.10.2",
        "@types/ws": "^8.5.3",
        "gulp": "^4.0.2",
        "typescript": "^4.8.4"
    }
}<|MERGE_RESOLUTION|>--- conflicted
+++ resolved
@@ -42,13 +42,9 @@
         "google-auth-library": "^9.0.0",
         "graphql": "^16.6.0",
         "html-to-text": "^9.0.5",
-<<<<<<< HEAD
         "langchain": "^0.0.147",
-=======
-        "langchain": "^0.0.145",
         "langfuse-langchain": "^1.0.14-alpha.0",
         "langsmith": "^0.0.32",
->>>>>>> 0c71e62c
         "linkifyjs": "^4.1.1",
         "mammoth": "^1.5.1",
         "moment": "^2.29.3",
